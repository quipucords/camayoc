"""Pytest customizations and fixtures for the quipucords tests."""
import os
from pprint import pformat

import pytest

import requests

from camayoc.config import get_config
from camayoc.constants import (
    VCENTER_CLUSTER,
    VCENTER_DATA_CENTER,
    VCENTER_HOST,
)
from camayoc.exceptions import WaitTimeError
from camayoc.qpc_models import (
    Credential,
    Scan,
    ScanJob,
    Source,
)
from camayoc.tests.qpc.api.v1.utils import wait_until_state
from camayoc.tests.utils import wait_until_live


SCAN_DATA = {}
"""Cache to associate the named scans with their results."""


def run_scans():
    """Check for run scans environment variable."""
    result = True
    run_scans = os.environ.get('RUN_SCANS', 'true')
    if run_scans.lower() == 'false':
        result = False
    return result


def create_cred(cred_info, session_cleanup):
    """Given info about cred from config file, create it and return id."""
    c = Credential(
        cred_type=cred_info['type'],
        username=cred_info['username'],
    )
    if cred_info.get('sshkeyfile'):
        c.ssh_keyfile = cred_info['sshkeyfile']
    else:
        c.password = cred_info['password']
    c.create()
    session_cleanup.append(c)
    return c._id


def create_source(source_info, cred_name_to_id_dict, session_cleanup):
    """Given info about source from config file, create it.

    :returns: A tuple containing the The id of the created source and a
        dictionary of the expected products from the config file.
    """
    cred_ids = [value for key, value in cred_name_to_id_dict.items(
    ) if key in source_info['credentials']]
    host = source_info.get('ipv4') if source_info.get(
        'ipv4') else source_info.get('hostname')
    src = Source(
        source_type=source_info.get('type', 'network'),
        hosts=[host],
        credential_ids=cred_ids,
        options=source_info.get('options')
    )
    expected_products = source_info.get('products', {})
    expected_products.update(
        {'distribution': source_info.get('distribution', {})})
    src.create()
    session_cleanup.append(src)
    return src._id, expected_products


def run_scan(scan, disabled_optional_products, enabled_extended_product_search,
             cleanup, scan_type='inspect'):
    """Scan a machine and cache any available results.

    If errors are encountered, save those and they can be included
    in test results.
    """
    src_ids = scan['source_ids']
    scan_name = scan['name']
    SCAN_DATA[scan_name] = {
        'scan_id': None,       # scan id
        'scan_job_id': None,   # scan job id
        'final_status': None,  # Did the scan job contain any failed tasks?
        'scan_results': None,  # Number of systems reached, etc
        'report_id': None,     # so we can retrieve report
        'connection_results': None,  # details about connection scan
        'inspection_results': None,  # details about inspection scan
        'errors': [],
        'expected_products': scan['expected_products'],
        'source_id_to_hostname': scan['source_id_to_hostname'],
    }
    try:
        scan = Scan(
            source_ids=src_ids, scan_type=scan_type,
            disabled_optional_products=disabled_optional_products,
            enabled_extended_product_search=enabled_extended_product_search)
        TIMEOUT = 500 * len(src_ids)
        scan.create()
        cleanup.append(scan)
        scanjob = ScanJob(scan_id=scan._id)
        scanjob.create()
        SCAN_DATA[scan_name]['scan_id'] = scan._id
        SCAN_DATA[scan_name]['scan_job_id'] = scanjob._id
        wait_until_state(scanjob, timeout=TIMEOUT, state='stopped')
        SCAN_DATA[scan_name]['final_status'] = scanjob.status()
        SCAN_DATA[scan_name]['scan_results'] = scanjob.read().json()
        SCAN_DATA[scan_name]['report_id'] = scanjob.read(
        ).json().get('report_id')
        if scan_type == 'inspect':
            SCAN_DATA[scan_name]['task_results'] = \
                scanjob.read().json().get('tasks')
            SCAN_DATA[scan_name]['inspection_results'] = \
                scanjob.inspection_results().json().get('results')
    except (requests.HTTPError, WaitTimeError) as e:
        SCAN_DATA[scan_name]['errors'].append('{}'.format(pformat(str(e))))


@pytest.fixture(scope='session', autouse=run_scans())
def run_all_scans(vcenter_client, session_cleanup):
    """Run all configured scans caching the report id associated with each.

    Run each scan defined in the ``qpc`` section of the configuration file.

    Cache the report id of the scan, associating it with its scan.

    The expected configuration in the Camayoc's configuration file is as
    follows::

        qpc:
        # other needed qpc config data
        #
        # specific for scans:
            - scans:
                - name: network-vcenter-sat-mix
                  sources:
                      - sample-none-rhel-5-vc
                      - sample-sat-6
                      - sample-vcenter
                  disabled_optional_products: {'jboss_fuse': True}
        inventory:
          - hostname: sample-none-rhel-5-vc
            ipv4: 10.10.10.1
            hypervisor: vcenter
            distribution:
                name: rhel
                version: '5.9'
            products: {}
            credentials:
                - root
          - hostname: sample-sat-6
            type: 'vcenter'
            options:
                ssl_cert_verify: false
            credentials:
                - sat6_admin
          - hostname: sample-vcenter
            type: 'vcenter'
            credentials:
                - vcenter_admin

        credentials:
            - name: root
              sshkeyfile: /path/to/.ssh/id_rsa
              username: root
              type: network

            - name: sat6_admin
              password: foo
              username: admin
              type: satellite

            - name: vcenter_admin
              password: foo
              username: admin
              type: vcenter

    In the sample configuration file above, one machine will be turned on,
    and one scan will be run against the three sources each created with
    their own credential.
    """
    config = get_config()
    creds = config['credentials']
    scans = config.get('qpc', {}).get('scans', [])
    if scans == []:
        # if no scans are defined, no need to go any further
        return
    inventory = {
        machine['hostname']: machine for machine in config['inventory']
    }
    vcenter_inventory = {
        machine['hostname']: machine for machine in config['inventory']
        if machine.get('hypervisor') == 'vcenter'
    }
    if not creds or not inventory:
        raise ValueError(
            'Make sure to have credentials and inventory'
            ' items in the config file'
        )
    vcenter_hostnames = list(vcenter_inventory.keys())
    host_folder = vcenter_client.content.rootFolder \
        .childEntity[VCENTER_DATA_CENTER].hostFolder
    host = host_folder.childEntity[VCENTER_CLUSTER].host[VCENTER_HOST]
    cred_ids = {}
    source_ids = {}
    for cred in creds:
        # create creds on server
        # create dict that associates the name of the cred to the cred id
        cred_ids[cred['name']] = create_cred(cred, session_cleanup)
    for hostname, source in inventory.items():
        # create sources on server, and keep track of source ids for each scan
        # name of cred to cred id on server
        source_ids[hostname], expected_products = create_source(
            source,
            cred_ids,
            session_cleanup
        )
        for scan in scans:
            scan.setdefault('source_ids', [])
            scan.setdefault('expected_products', [])
            scan.setdefault('source_id_to_hostname', {})
            for source in scan['sources']:
                if hostname == source:
                    scan['source_ids'].append(source_ids[hostname])
                    scan['expected_products'].append(
                        {source_ids[hostname]: expected_products}
                    )
                    scan['source_id_to_hostname'].update(
                        {source_ids[hostname]: hostname}
                    )
    for scan in scans:
        # grab the disabled products if they exist, otherwise {}
        disabled_optional_products = scan.get('disabled_optional_products', {})
<<<<<<< HEAD
        enabled_extended_product_search = scan.get(
            'enabled_extended_product_search',
            {})
=======
        scan_type = scan.get('type', 'inspect')
>>>>>>> a35d7905
        # update the sources dict of each item in the scans list with the
        # source id if hosts are marked as being hosted on vcenter, turn them
        # on. then wait until they are live
        # then run the scan, caching the report id associated with the scan
        # and finally turn the managed machines off.
        vcenter_vms = [
            vm for vm in host.vm
            if (vm.name in vcenter_hostnames) and (vm.name in scan['sources'])
        ]
        machines_to_wait = []
        for vm in vcenter_vms:
            if vm.runtime.powerState == 'poweredOff':
                vm.PowerOnVM_Task()
                machines_to_wait.append(inventory[vm.name])
        wait_until_live(machines_to_wait, timeout=120)
        # now all host should be live and we can run the scan
        # all results will be saved in global cache
        # if errors occur, they will be saved but scanning will go on
<<<<<<< HEAD
        run_scan(scan, disabled_optional_products,
                 enabled_extended_product_search,
                 cleanup=session_cleanup)
=======
        run_scan(scan, disabled_optional_products, cleanup=session_cleanup,
                 scan_type=scan_type)
>>>>>>> a35d7905
        for vm in vcenter_vms:
            if vm.runtime.powerState == 'poweredOn':
                vm.PowerOffVM_Task()<|MERGE_RESOLUTION|>--- conflicted
+++ resolved
@@ -144,6 +144,8 @@
                       - sample-sat-6
                       - sample-vcenter
                   disabled_optional_products: {'jboss_fuse': True}
+                  type: 'connect'
+                  enabled_extended_product_search: {'jboss_eap': True}
         inventory:
           - hostname: sample-none-rhel-5-vc
             ipv4: 10.10.10.1
@@ -237,13 +239,10 @@
     for scan in scans:
         # grab the disabled products if they exist, otherwise {}
         disabled_optional_products = scan.get('disabled_optional_products', {})
-<<<<<<< HEAD
         enabled_extended_product_search = scan.get(
             'enabled_extended_product_search',
             {})
-=======
         scan_type = scan.get('type', 'inspect')
->>>>>>> a35d7905
         # update the sources dict of each item in the scans list with the
         # source id if hosts are marked as being hosted on vcenter, turn them
         # on. then wait until they are live
@@ -262,14 +261,9 @@
         # now all host should be live and we can run the scan
         # all results will be saved in global cache
         # if errors occur, they will be saved but scanning will go on
-<<<<<<< HEAD
         run_scan(scan, disabled_optional_products,
                  enabled_extended_product_search,
                  cleanup=session_cleanup)
-=======
-        run_scan(scan, disabled_optional_products, cleanup=session_cleanup,
-                 scan_type=scan_type)
->>>>>>> a35d7905
         for vm in vcenter_vms:
             if vm.runtime.powerState == 'poweredOn':
                 vm.PowerOffVM_Task()